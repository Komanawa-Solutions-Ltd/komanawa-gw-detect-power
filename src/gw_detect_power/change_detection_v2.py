--- conflicted
+++ resolved
@@ -158,13 +158,7 @@
         :param print_freq: None or int:  if None then no progress will be printed, if int then progress will be printed
                             every print_freq simulations (n%print_freq==0)
         """
-<<<<<<< HEAD
-
-=======
-        warnings.warn(('DetectionPowerCalculator will be deprecated in v2.0.0 and '
-                       'replaced with AutoDetectionPowerSlope and DetectionPowerSlope classes'),
-                      DeprecationWarning)
->>>>>>> 7d73a6f3
+
         assert print_freq is None or isinstance(print_freq, int), 'print_freq must be None or an integer'
         self.print_freq = print_freq
         assert significance_mode in self.implemented_significance_modes, (f'significance_mode {significance_mode} not '
@@ -703,6 +697,7 @@
 
         return out_data
 
+
     def mulitprocess_power_calcs(
             self,
             outpath: {Path, None, str},
